--- conflicted
+++ resolved
@@ -488,21 +488,13 @@
 
     os.rename(data_dir0 + '/DIFFERENT_NAME', data_dir0 + '/ALPENHORN_NODE')
 
-<<<<<<< HEAD
-    time.sleep(3)
-
-=======
->>>>>>> 5898479f
     node_0 = st.StorageNode.get(name=this_node.name)
     node_0.mounted = True
     node_0.save(only=node_0.dirty_fields)
 
-<<<<<<< HEAD
-=======
     time.sleep(3)
 
     node_0 = st.StorageNode.get(name=this_node.name)
->>>>>>> 5898479f
     assert node_0.mounted
 
 
