--- conflicted
+++ resolved
@@ -74,11 +74,7 @@
     # Check if the node is acutally mounted in the filesystem
     check_node = update_node_mounted(node)
 
-<<<<<<< HEAD
-    if check_node is False:
-=======
     if not check_node:
->>>>>>> 5898479f
         return
 
     # Check and update the amount of free space then reload the instance for use
@@ -135,11 +131,7 @@
     node.save(only=node.dirty_fields)  # save only fields that have been updated
     log.info("Correcting. Node %s is now set to unmounted", node.name)
 
-<<<<<<< HEAD
-    return node.mounted
-=======
     return False
->>>>>>> 5898479f
 
 def update_node_free_space(node):
     """Calculate the free space on the node and update the database with it."""
