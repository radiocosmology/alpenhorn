--- conflicted
+++ resolved
@@ -20,13 +20,6 @@
 log = logging.getLogger(__name__)
 
 # Parameters.
-<<<<<<< HEAD
-RSYNC_OPTS = (
-    "--quiet --times --protect-args --perms --group --owner " + "--copy-links --sparse"
-)
-=======
-max_time_per_node_operation = 300  # Don't let node operations hog time.
-
 RSYNC_OPTS = [
     "--quiet",
     "--times",
@@ -37,7 +30,6 @@
     "--copy-links",
     "--sparse",
 ]
->>>>>>> a91df899
 
 # Globals.
 done_transport_this_cycle = False
@@ -206,7 +198,6 @@
 def update_node_dest_requests(node, task_queue):
     """Process file copy requests onto this node."""
 
-<<<<<<< HEAD
     # Check which type of node this is and create an appropriate task
     if node.fs_type == "HPSS":
         task_queue.add_task(HPSSTransferTask(node))
@@ -214,423 +205,4 @@
         task_queue.add_task(NearlineReleaseTask(node))
         task_queue.add_task(NearlineTransferTask(node))
     elif node.fs_type == "Disk":
-        task_queue.add_task(DiskTransferTask(node))
-=======
-    global done_transport_this_cycle
-
-    # TODO: Fix up HPSS support
-    # Ensure we are not on an HPSS node
-    # if is_hpss_node(node):
-    #     log.error("Cannot process HPSS node here.")
-    #     return
-
-    avail_gb = node.avail_gb
-
-    # Skip if node is too full
-    if avail_gb < (node.min_avail_gb + 10):
-        log.info("Node %s is nearly full. Skip transfers." % node.name)
-        return
-
-    # Calculate the total archive size from the database
-    size_query = (
-        ac.ArchiveFile.select(fn.Sum(ac.ArchiveFile.size_b))
-        .join(ar.ArchiveFileCopy)
-        .where(ar.ArchiveFileCopy.node == node, ar.ArchiveFileCopy.has_file == "Y")
-    )
-
-    size = size_query.scalar(as_tuple=True)[0]
-    current_size_gb = float(0.0 if size is None else size) / 2 ** 30.0
-
-    # Stop if the current archive size is bigger than the maximum (if set, i.e. > 0)
-    if current_size_gb > node.max_total_gb and node.max_total_gb > 0.0:
-        log.info(
-            "Node %s has reached maximum size (current: %.1f GB, limit: %.1f GB)"
-            % (node.name, current_size_gb, node.max_total_gb)
-        )
-        return
-
-    # ... OR if this is a transport node quit if the transport cycle is done.
-    if node.storage_type == "T" and done_transport_this_cycle:
-        log.info("Ignoring transport node %s" % node.name)
-        return
-
-    start_time = time.time()
-
-    # Fetch requests to process from the database
-    requests = ar.ArchiveFileCopyRequest.select().where(
-        ~ar.ArchiveFileCopyRequest.completed,
-        ~ar.ArchiveFileCopyRequest.cancelled,
-        ar.ArchiveFileCopyRequest.group_to == node.group,
-    )
-
-    # Add in constraint that node_from cannot be an HPSS node
-    requests = requests.join(st.StorageNode).where(st.StorageNode.address != "HPSS")
-
-    for req in requests:
-
-        if time.time() - start_time > max_time_per_node_operation:
-            break  # Don't hog all the time.
-
-        # By default, if a copy fails, we mark the source file as suspect
-        # so it gets re-MD5'd on the source node.
-        check_source_on_err = True
-
-        # Only continue if the node is actually active
-        if not req.node_from.active:
-            continue
-
-        # For transport disks we should only copy onto the transport
-        # node if the from_node is local, this should prevent pointlessly
-        # rsyncing across the network
-        if node.storage_type == "T" and node.host != req.node_from.host:
-            log.debug(
-                "Skipping request for %s/%s from remote node [%s] onto local "
-                "transport disks"
-                % (req.file.acq.name, req.file.name, req.node_from.name)
-            )
-            continue
-
-        # Only proceed if the destination file does not already exist.
-        try:
-            ar.ArchiveFileCopy.get(
-                ar.ArchiveFileCopy.file == req.file,
-                ar.ArchiveFileCopy.node == node,
-                ar.ArchiveFileCopy.has_file == "Y",
-            )
-            log.info(
-                "Skipping request for %s/%s since it already exists on "
-                'this node ("%s"), and updating DB to reflect this.'
-                % (req.file.acq.name, req.file.name, node.name)
-            )
-            ar.ArchiveFileCopyRequest.update(completed=True).where(
-                ar.ArchiveFileCopyRequest.file == req.file
-            ).where(ar.ArchiveFileCopyRequest.group_to == node.group).execute()
-            continue
-        except pw.DoesNotExist:
-            pass
-
-        # Only proceed if the source file actually exists (and is not corrupted).
-        try:
-            ar.ArchiveFileCopy.get(
-                ar.ArchiveFileCopy.file == req.file,
-                ar.ArchiveFileCopy.node == req.node_from,
-                ar.ArchiveFileCopy.has_file == "Y",
-            )
-        except pw.DoesNotExist:
-            log.error(
-                "Skipping request for %s/%s since it is not available on "
-                'node "%s". [file_id=%i]'
-                % (req.file.acq.name, req.file.name, req.node_from.name, req.file.id)
-            )
-            continue
-
-        # Check that there is enough space available.
-        if node.avail_gb * 2 ** 30.0 < 2.0 * req.file.size_b:
-            log.warning(
-                'Node "%s" is full: not adding datafile "%s/%s".'
-                % (node.name, req.file.acq.name, req.file.name)
-            )
-            continue
-
-        # Constuct the origin and destination paths.
-        from_path = "%s/%s/%s" % (req.node_from.root, req.file.acq.name, req.file.name)
-        if req.node_from.host != node.host:
-
-            if req.node_from.username is None or req.node_from.address is None:
-                log.error(
-                    "Source node (%s) not properly configured (username=%s, address=%s)",
-                    req.node_from.name,
-                    req.node_from.username,
-                    req.node_from.address,
-                )
-                continue
-
-            from_path = "%s@%s:%s" % (
-                req.node_from.username,
-                req.node_from.address,
-                from_path,
-            )
-
-        to_file = os.path.join(node.root, req.file.acq.name, req.file.name)
-        to_dir = os.path.dirname(to_file)
-        if not os.path.isdir(to_dir):
-            log.info('Creating directory "%s".' % to_dir)
-            os.makedirs(to_dir)
-
-        # For the potential error message later
-        stderr = None
-
-        # Giddy up!
-        log.info('Transferring file "%s/%s".' % (req.file.acq.name, req.file.name))
-        start_time = time.time()
-        req.transfer_started = dt.datetime.fromtimestamp(start_time)
-        req.save(only=req.dirty_fields)
-
-        # Attempt to transfer the file. Each of the methods below needs to set a
-        # return code `ret` and give an `md5sum` of the transferred file.
-
-        # First we need to check if we are copying over the network
-        if req.node_from.host != node.host:
-
-            # First try bbcp which is a fast multistream transfer tool. bbcp can
-            # calculate the md5 hash as it goes, so we'll do that to save doing
-            # it at the end.
-            if util.command_available("bbcp"):
-                ret, stdout, stderr = util.run_command(
-                    [  # See: https://www.slac.stanford.edu/~abh/bbcp/
-                        "bbcp",
-                        #
-                        #
-                        # -V (AKA --vverbose, with two v's) is here because bbcp
-                        # bbcp is weirdly broken.
-                        #
-                        # I have discovered a truly marvelous proof of this
-                        # which this comment is too narrow to contain.
-                        "-V",
-                        #
-                        #
-                        # force: delete an existing destination file before
-                        # transfer
-                        "-f",
-                        #
-                        #
-                        # Use a reverse connection to get through a firewall
-                        # (This may not be appropriate everywhere -- more reason
-                        # we need an edge table in the database.)
-                        "-z",
-                        #
-                        #
-                        # Port to use
-                        "--port",
-                        "4200",
-                        #
-                        #
-                        # TCP window size.  4M is what Linux typically limits
-                        # you to (cf. /proc/sys/net/ipv4/tcp_wmem)
-                        "-W",
-                        "4M",
-                        #
-                        #
-                        # Number of streams
-                        "-s",
-                        "16",
-                        #
-                        #
-                        # Do block-level checksumming to detect transmission
-                        # errors
-                        "-e",
-                        #
-                        #
-                        # Calculate _and print_ a MD5 checksum of the whole file
-                        # on the source.  MD5ing is done on the source to avoid
-                        # the need for the file transfer to occur in order
-                        # (which can cause bbcp to lock up).
-                        #
-                        # See https://www.slac.stanford.edu/~abh/bbcp/#_Toc392015140
-                        # and https://github.com/chime-experiment/alpenhorn/pull/15
-                        "-E",
-                        "%md5=",
-                        from_path,
-                        to_dir,
-                    ]
-                )
-
-                # Attempt to parse STDERR for the md5 hash
-                if ret == 0:
-                    mo = re.search("md5 ([a-f0-9]{32})", stderr)
-                    if mo is None:
-                        log.error(
-                            "BBCP transfer has gone awry. STDOUT: %s\n STDERR: %s"
-                            % (stdout, stderr)
-                        )
-                        ret = -1
-                    md5sum = mo.group(1)
-                else:
-                    md5sum = None
-
-            # Next try rsync over ssh.
-            elif util.command_available("rsync"):
-                ret, stdout, stderr = util.run_command(
-                    ["rsync", "--compress"]
-                    + RSYNC_OPTS
-                    + [
-                        "--rsync-path=ionice -c2 -n4 rsync",
-                        "--rsh=ssh -q",
-                        from_path,
-                        to_dir,
-                    ]
-                )
-
-                md5sum = util.md5sum_file(to_file) if ret == 0 else None
-
-                # If the rsync error occured during `mkstemp` this is a
-                # problem on the destination, not the source
-                if ret and "mkstemp" in stderr:
-                    log.warn('rsync file creation failed on "{0}"'.format(node.name))
-                    check_source_on_err = False
-                elif "write failed on" in stderr:
-                    log.warn(
-                        'rsync failed to write to "{0}": {1}'.format(
-                            node.name, stderr[stderr.rfind(":") + 2 :].strip()
-                        )
-                    )
-                    check_source_on_err = False
-
-            # If we get here then we have no idea how to transfer the file...
-            else:
-                log.warn("No commands available to complete this transfer.")
-                check_source_on_err = False
-                ret = -1
-
-        # Okay, great we're just doing a local transfer.
-        else:
-
-            # First try to just hard link the file. This will only work if we
-            # are on the same filesystem. As there's no actual copying it's
-            # probably unecessary to calculate the md5 check sum, so we'll just
-            # fake it.
-            try:
-                link_path = os.path.join(node.root, req.file.acq.name, req.file.name)
-
-                # Check explicitly if link already exists as this and
-                # being unable to link will both raise OSError and get
-                # confused.
-                if os.path.exists(link_path):
-                    log.error("File %s already exists. Clean up manually." % link_path)
-                    check_source_on_err = False
-                    ret = -1
-                else:
-                    os.link(from_path, link_path)
-                    ret = 0
-                    md5sum = (
-                        req.file.md5sum
-                    )  # As we're linking the md5sum can't change. Skip the check here...
-
-            # If we couldn't just link the file, try copying it with rsync.
-            except OSError:
-                if util.command_available("rsync"):
-                    ret, stdout, stderr = util.run_command(
-                        ["rsync"] + RSYNC_OPTS + [from_path, to_dir]
-                    )
-
-                    md5sum = util.md5sum_file(to_file) if ret == 0 else None
-
-                    # If the rsync error occured during `mkstemp` this is a
-                    # problem on the destination, not the source
-                    if ret and "mkstemp" in stderr:
-                        log.warn(
-                            'rsync file creation failed on "{0}"'.format(node.name)
-                        )
-                        check_source_on_err = False
-                    elif "write failed on" in stderr:
-                        log.warn(
-                            'rsync failed to write to "{0}": {1}'.format(
-                                node.name, stderr[stderr.rfind(":") + 2 :].strip()
-                            )
-                        )
-                        check_source_on_err = False
-                else:
-                    log.warn("No commands available to complete this transfer.")
-                    check_source_on_err = False
-                    ret = -1
-
-        # Check the return code...
-        if ret:
-            if check_source_on_err:
-                # If the copy didn't work, then the remote file may be corrupted.
-                log.error(
-                    "Copy failed: {0}. Marking source file suspect.".format(
-                        stderr if stderr is not None else "Unspecified error."
-                    )
-                )
-                ar.ArchiveFileCopy.update(has_file="M").where(
-                    ar.ArchiveFileCopy.file == req.file,
-                    ar.ArchiveFileCopy.node == req.node_from,
-                ).execute()
-            else:
-                # An error occurred that can't be due to the source
-                # being corrupt
-                log.error("Copy failed.")
-            continue
-        end_time = time.time()
-
-        # Check integrity.
-        if md5sum == req.file.md5sum:
-            size_mb = req.file.size_b / 2 ** 20.0
-            copy_size_b = os.stat(to_file).st_blocks * 512
-            trans_time = end_time - start_time
-            rate = size_mb / trans_time
-            log.info(
-                "Pull complete (md5sum correct). Transferred %.1f MB in %i "
-                "seconds [%.1f MB/s]" % (size_mb, int(trans_time), rate)
-            )
-
-            # Update the FileCopy (if exists), or insert a new FileCopy
-            try:
-                done = False
-                while not done:
-                    try:
-                        fcopy = (
-                            ar.ArchiveFileCopy.select()
-                            .where(
-                                ar.ArchiveFileCopy.file == req.file,
-                                ar.ArchiveFileCopy.node == node,
-                            )
-                            .get()
-                        )
-                        fcopy.has_file = "Y"
-                        fcopy.wants_file = "Y"
-                        fcopy.size_b = copy_size_b
-                        fcopy.save()
-                        done = True
-                    except pw.OperationalError:
-                        log.error(
-                            "MySQL connexion dropped. Will attempt to reconnect in "
-                            "five seconds."
-                        )
-                        time.sleep(5)
-                        db.config_connect()
-            except pw.DoesNotExist:
-                ar.ArchiveFileCopy.insert(
-                    file=req.file,
-                    node=node,
-                    has_file="Y",
-                    wants_file="Y",
-                    size_b=copy_size_b,
-                ).execute()
-
-            # Mark any FileCopyRequest for this file as completed
-            ar.ArchiveFileCopyRequest.update(
-                completed=True, transfer_completed=dt.datetime.fromtimestamp(end_time)
-            ).where(ar.ArchiveFileCopyRequest.file == req.file).where(
-                ar.ArchiveFileCopyRequest.group_to == node.group,
-                ~ar.ArchiveFileCopyRequest.completed,
-                ~ar.ArchiveFileCopyRequest.cancelled,
-            ).execute()
-
-            if node.storage_type == "T":
-                # This node is getting the transport king.
-                done_transport_this_cycle = True
-
-            # Update local estimate of available space
-            avail_gb = avail_gb - req.file.size_b / 2 ** 30.0
-
-        else:
-            log.error(
-                'Error with md5sum check: %s on node "%s", but %s on '
-                'this node, "%s".'
-                % (req.file.md5sum, req.node_from.name, md5sum, node.name)
-            )
-            log.error('Removing file "%s".' % to_file)
-            try:
-                os.remove(to_file)
-            except Exception:
-                log.error("Could not remove file.")
-
-            # Since the md5sum failed, the remote file may be corrupted.
-            log.error("Marking source file suspect.")
-            ar.ArchiveFileCopy.update(has_file="M").where(
-                ar.ArchiveFileCopy.file == req.file,
-                ar.ArchiveFileCopy.node == req.node_from,
-            ).execute()
->>>>>>> a91df899
+        task_queue.add_task(DiskTransferTask(node))