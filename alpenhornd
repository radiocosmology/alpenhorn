#!/usr/bin/env python
# Alpenhorn: announces the products of mountaineering CHIME instruments.

import bitshuffle.h5
import calendar
import configobj
import datetime
import logging
import logging.handlers
import sys
import re
import socket
import os

RSYNC_FLAG = "qptgoDL"

# Set up logger.
logging.basicConfig(level = logging.INFO)
log_fmt = logging.Formatter("%(asctime)s %(levelname)s >> %(message)s", \
                            "%b %d %H:%M:%S")
log = logging.getLogger("")
log.setLevel(logging.INFO)
if sys.argv[0] == "/usr/sbin/alpenhornd":
  log_file = logging.FileHandler("/var/log/alpenhorn/alpenhornd.log", 
                                 mode = 'a')
  log_file.setLevel(logging.INFO)
  log_file.setFormatter(log_fmt)
  log.addHandler(log_file)
elif socket.gethostname()[:3] == 'gpc':
  # On Scinet
  log_path = os.path.expanduser('~/log/alpenhornd.log')
  log_file = logging.handlers.TimedRotatingFileHandler(log_path, when='W0', backupCount=100)
  log_file.setLevel(logging.INFO)
  log_file.setFormatter(log_fmt)
  log.addHandler(log_file)

from ch_util import data_index as di
import h5py
import numpy as np
import peewee as pw
import psutil
import time
from watchdog.observers import Observer  
from watchdog.observers.polling import PollingObserver  
from watchdog.events import FileSystemEventHandler


# Parameters.
lockfile    = ".writing.lock"
max_time_per_node_operation = 300   # Don't let node operations hog time.
min_loop_time               = 60    # Main loop at most every 60 seconds.



# Register Hook to Log Exception
# ==============================

def log_exception(*args):
  log.error("Fatal error!", exc_info=args)


sys.excepthook = log_exception


# Routines for registering files, acquisitions, copies and info in the DB.
# ========================================================================

def add_acq(name, allow_new_inst=True, allow_new_atype=False, comment=None):
    """Add an aquisition to the database.
    """
    ts, inst, atype = di.parse_acq_name(name)

    # Is the acquisition already in the database?
    if di.ArchiveAcq.select(di.ArchiveAcq.id).where(
                     di.ArchiveAcq.name == name).count():
        raise di.AlreadyExists("Acquisition \"%s\" already exists in DB." %
                               name)

    # Does the instrument already exist in the database?
    try:
        inst_rec = di.ArchiveInst.get(di.ArchiveInst.name == inst)
    except pw.DoesNotExist:
        if allow_new_inst:
            di.ArchiveInst.insert(name=inst).execute()
            logging.info("Added new acquisition instrument \"%s\" to DB." %
                         inst)
        else:
            raise di.DataBaseError("Acquisition instrument \"%s\" not in DB." %
                                   inst)

    # Does the archive type already exist in the database?
    try:
        atype_rec = di.AcqType.get(di.AcqType.name == atype)
    except pw.DoesNotExist:
        if allow_new_atype:
            di.AcqType.insert(name=atype).execute()
            logging.info("Added new acquisition type \"%s\" to DB." % atype)
        else:
            log.warning("Acquisition type \"%s\" not in DB." % atype)
            return None
           #raise di.DataBaseError("Acquisition type \"%s\" not in DB." % atype)

    # Giddy up!
    return di.ArchiveAcq.create(name=name, inst=inst_rec, type=atype_rec,
                                comment=comment)


def get_acqcorrinfo_keywords_from_h5(path):
  f = h5py.File(path, "r")
  try:
    # This works on the 8-channel correlator.
    n_freq = f["/"].attrs["n_freq"][0]
    n_prod = len(f["/"].attrs["chan_indices"])
    integration = f["/"].attrs["acq.udp.spf"][0] * \
                  f["/"].attrs["fpga.int_period"][0]
  except:
    # For now, at least, on the GPU correlator, we need to find the integration
    # time by hand. Find the median difference between timestamps.
    try:
      # Archive Version 2
      version = f.attrs["archive_version"][0]
      dt = np.array([])
      t = f["/index_map/time"]
      for i in range(1, len(t)):
        dt = np.append(dt, float(t[i][1]) - float(t[i - 1][1]))
      integration = np.median(dt)
      n_freq = len(f["/index_map/freq"])
      n_prod = len(f["/index_map/prod"])
    except:
      dt = np.array([])
      t = f["timestamp"]
      for i in range(1, len(t)):
        ddt = float(t[i][1]) - float(t[i - 1][1]) + (float(t[i][2]) - \
              float(t[i - 1][2])) * 1e-6
        if t[i][2] + 2e-5 < t[i - 1][2]:
          dt = np.append(dt, ddt + 1.0)
        else:
          dt = np.append(dt, ddt)
      integration = np.median(dt)
      n_freq = f["/"].attrs["n_freq"][0]
      n_prod = len(f["/"].attrs["chan_indices"])

  f.close()
  return {"integration" : integration,
          "nfreq"       : n_freq,
          "nprod"       : n_prod}


def get_acqhkinfo_keywords(path):
  fullpath = "%s/%s" % (path, di.fname_atmel)
  fp = open(fullpath, "r")
  if fp == None:
    raise Exception("Could not find \"%s\"." % fullpath)

  ret = []
  while 1:
    l = fp.readline()
    if not l:
      break
    if l[0] == "#":
      continue
    if len(l.split()) < 2:
      continue
    name = l.split()[0]
    iid = " ".join(l.split()[1:])
    ret.append({"atmel_id" : iid, "atmel_name" : name})

  fp.close()
  return ret

def get_rawinfo_keywords(path):
  fname = "%s/%s" % (path, di.fname_raw_settings)
  conf = configobj.ConfigObj(fname)
  d = datetime.datetime.strptime(conf.get("start_time"), "%Y%m%dT%H%M%SZ")
  t = calendar.timegm(d.utctimetuple())
  return {"start_time" : t,
          "nfreq" : conf.get("num_freq"),
          "ninput" : conf.get("num_inputs"),
          "nframe" : conf.get("num_frames"),
          "packet_len" : conf.get("packet_len"),
          "header_len" : conf.get("header_len"),
          "footer_len" : conf.get("footer_len"),
          "offset" : conf.get("offset"),
          "stream_id" : conf.get("stream_id"),
          "data_bits" : conf.get("data_bits"),
          "stride" : conf.get("stride"),
          "note" : conf.get("note")
         }


      
def get_acqrawadcinfo_keywords_from_h5(acq_name):
  # We need to use the calendar module because the datetime module can't give us
  # timegm() for some strange reason.
  d = datetime.datetime.strptime(acq_name[0:16], "%Y%m%dT%H%M%SZ")
  t = calendar.timegm(d.utctimetuple())
  return {"start_time" : t}


def get_filecorrinfo_keywords_from_h5(path):
  f = h5py.File(path, "r")
  try:
    start_time = f["timestamp"][0][1] + f["timestamp"][0][2] * 1e-6
    finish_time = f["timestamp"][-1][1] + f["timestamp"][-1][2] * 1e-6
  except:
    start_time = f["/index_map/time"][0][1]
    finish_time = f["/index_map/time"][-1][1]
  chunk_number, freq_number = di.parse_corrfile_name(os.path.basename(path))
  f.close()
  return {"start_time"   : start_time,
          "finish_time"  : finish_time,
          "chunk_number" : chunk_number,
          "freq_number"  : freq_number}


def get_filehkinfo_keywords_from_h5(path):
  f = h5py.File(path, "r")
  start_time = f["index_map/time"][0]
  finish_time = f["index_map/time"][-1]
  chunk_number, atmel_name = di.parse_hkfile_name(os.path.basename(path))
  f.close()
  return {"start_time"   : start_time,
          "finish_time"  : finish_time,
          "atmel_name"   : atmel_name,
          "chunk_number" : chunk_number}

def get_filerawinfo_keywords(rawinfo, size_b, file_name):
  chunk_num = int(file_name[:file_name.find(".")])
  log.debug("Rawinfo: %d %d %d" % (size_b, rawinfo.nframe, rawinfo.packet_len))
  dt = size_b * rawinfo.nframe * 2048 / (rawinfo.packet_len * 8e8)
  start_time = rawinfo.start_time + chunk_num * dt
  finish_time = rawinfo.start_time + (chunk_num + 1) * dt
  return {"start_time"   : start_time,
          "finish_time"  : finish_time,
          "chunk_number" : chunk_num}

def import_file(node, root, acq_name, file_name):
  """Import a file into the DB.

  This routine adds the following to the database, if they do not already exist
  (or might be corrupted).
  - The acquisition that the file is a part of.
  - Information on the acquisition, if it is of type "corr".
  - The file.
  - Information on the file, if it is of type "corr".
  - Indicates that the file exists on this node.
  """
  fullpath = "%s/%s/%s" % (root, acq_name, file_name)

  # Skip the file if ch_master.py still has a lock on it.
  if os.path.isfile("%s/%s/.%s.lock" % (root, acq_name, file_name)):
    log.debug("Skipping \"%s\", which is locked by ch_master.py." % fullpath)
    return

  # Parse the path
  try:
    ts, inst, atype = di.parse_acq_name(acq_name)
  except di.Validation:
    log.info("Skipping non-acquisition path %s." % acq_name)
    return

  # Figure out which acquisition this is; add if necessary.
  try:
    acq = di.ArchiveAcq.get(di.ArchiveAcq.name == acq_name)
    log.debug("Acquisition \"%s\" already in DB. Skipping." % acq_name)
  except pw.DoesNotExist:
    acq = add_acq(acq_name)
    if acq == None:
      return
    log.info("Acquisition \"%s\" added to DB." % acq_name)

  # What kind of file do we have?
  ftype = di.detect_file_type(file_name)
  if ftype == None:
    log.info("Skipping unrecognised file \"%s/%s\"." % (acq_name, file_name))
    return

  # Make sure information about the acquisition exists in the DB.
  if atype == "corr" and ftype.name == "corr":
    if not acq.corrinfos.count():
      try:
        di.CorrAcqInfo.create(acq=acq,
                              **get_acqcorrinfo_keywords_from_h5(fullpath))
        log.info("Added information for correlator acquisition \"%s\" to " \
                 "DB." % acq_name)
      except:
        log.warning("Missing info for acquistion \"%s\": HDF5 datasets " \
                    "empty. Leaving fields NULL." % (acq_name))
        di.CorrAcqInfo.create(acq=acq)
  elif atype == "hk" and ftype.name == "hk":
    for kw in get_acqhkinfo_keywords("%s/%s" % (root, acq_name)):
      if not sum(1 for _ in di.HKAcqInfo.select().\
                            where(di.HKAcqInfo.acq == acq).\
                            where(di.HKAcqInfo.atmel_name == kw["atmel_name"])):
        try:
          di.HKAcqInfo.create(acq=acq, **kw)
          log.info("Added information for housekeeping acquisition \"%s\", "
                   "board %s to DB." % (acq_name, kw["atmel_name"]))
        except:
          log.warning("Missing info for acquisition \"%s\": atmel_id.dat " \
                      "file missing or corrupt. Skipping this acquisition." % \
                      acq_name)
          return
  elif atype == "rawadc":
    if not acq.rawadcinfos.count():
      di.RawadcAcqInfo.create(acq=acq,
                              **get_acqrawadcinfo_keywords_from_h5(acq_name))
      log.info("Added information for raw ADC acquisition \"%s\" to " \
               "DB." % acq_name)
  elif atype == "raw":
    try:
      raw_info = acq.rawinfos.get()
    except pw.DoesNotExist:
      try:
        raw_info = di.RawAcqInfo.create(acq=acq,
                                        **get_rawinfo_keywords("%s/%s" %
                                                              (root, acq_name)))
        log.info("Added information for raw acquisition \"%s\" to DB." % \
                 acq_name)
      except:
        log.info("Missing info in settings.dat for acquisition \"%s\". " \
                 "Skipping this acquisition." % acq_name)
        return

  # Add the file, if necessary.
  try:
    file = di.ArchiveFile.get(di.ArchiveFile.name == file_name,
                              di.ArchiveFile.acq == acq)
    size_b = file.size_b
    log.debug("File \"%s/%s\" already in DB. Skipping." % (acq_name, file_name))
  except pw.DoesNotExist:
    md5sum = di.md5sum_file(fullpath, cmd_line = True)
    size_b = os.path.getsize(fullpath)
    file = di.ArchiveFile.create(acq=acq, type=ftype, name=file_name, 
                                 size_b=size_b, md5sum=md5sum)
    log.info("File \"%s/%s\" added to DB." % (acq_name, file_name))

  # Register the copy of the file here on the collection server, if (1) it does
  # not exist, or (2) it does exist but has been labelled as corrupt. If (2),
  # check again.
  if not file.copies.where(di.ArchiveFileCopy.node == node).count():
    copy = di.ArchiveFileCopy.create(file=file, node=node, has_file='Y',
                                     wants_file='Y')
    log.info("Registered file copy \"%s/%s\" to DB." % (acq_name, file_name))

  # Make sure information about the file exists in the DB.
  if ftype.name == "corr":
    # Add if (1) there is no corrinfo or (2) the corrinfo is missing.
    if not file.corrinfos.count():
      try:
        di.CorrFileInfo.create(file=file,
                               **get_filecorrinfo_keywords_from_h5(fullpath))
        log.info("Added information for file \"%s/%s\" to DB." %
                 (acq_name, file_name))
      except:
        if not file.corrinfos.count():
          di.CorrFileInfo.create(file=file)
        log.warning("Missing info for file \"%s/%s\": HDF5 datasets " \
                    "empty or unreadable. Leaving fields NULL." %
                    (acq_name, file_name))
    elif not file.corrinfos[0].start_time:
      try:
        i = file.corrinfos[0]
        k = get_filecorrinfo_keywords_from_h5(fullpath)
      except:
        log.debug("Still missing info for file \"%s/%s\".")
      else:
        i.start_time = k["start_time"]
        i.finish_time = k["finish_time"]
        i.chunk_number = k["chunk_number"]
        i.freq_number = k["freq_number"]
        i.save()
        log.info("Added information for file \"%s/%s\" to DB." %
                 (acq_name, file_name))
  if ftype.name == "hk":
    # Add if (1) there is no hkinfo or (2) the hkinfo is missing.
    if not file.hkinfos.count():
      try:
        di.HKFileInfo.create(file=file,
                             **get_filehkinfo_keywords_from_h5(fullpath))
        log.info("Added information for file \"%s/%s\" to DB." %
                 (acq_name, file_name))
      except:
        if not file.corrinfos.count():
          di.HKFileInfo.create(file=file)
        log.warning("Missing info for file \"%s/%s\": HDF5 datasets " \
                    "empty or unreadable. Leaving fields NULL." %
                    (acq_name, file_name))
    elif not file.hkinfos[0].start_time:
      try:
        i = file.hkinfos[0]
        k = get_filehkinfo_keywords_from_h5(fullpath)
      except:
        log.debug("Still missing info for file \"%s/%s\".")
      else:
        i.start_time = k["start_time"]
        i.finish_time = k["finish_time"]
        i.atmel_name = k["atmel_name"]
        i.chunk_number = k["chunk_number"]
        i.save()
        log.info("Added information for file \"%s/%s\" to DB." %
                 (acq_name, file_name))
  if ftype.name == "raw":
    # Add if (1) there is no rawinfo or (2) the rawinfo is missing.
    if not file.rawinfos.count():
      try:
        di.RawFileInfo.create(file=file,
                              **get_filerawinfo_keywords(raw_info, size_b,
                                                         file_name))
        log.info("Added information for file \"%s/%s\" to DB." % \
                 (acq_name, file_name))
      except:
        if not file.corrinfos.count():
          di.RawFileInfo.create(file=file)
        log.warning("Missing info for file \"%s/%s\". Leaving fields NULL." %
                    (acq_name, file_name))
    elif not file.rawinfos[0].start_time:
      try:
        i = file.rawinfos[0]
        k = get_filerawinfo_keywords(raw_info, size_b, file_name)
      except:
        log.debug("Still missing info for file \"%s/%s\".")
      else:
        i.start_time = k["start_time"]
        i.chunk_number = k["chunk_number"]
        i.save()
        log.info("Added information for file \"%s/%s\" to DB." %
                 (acq_name, file_name))


def update_node(node):
  # Make sure this node is usable.
  if not node.mounted:
    log.debug("Skipping unmounted node \"%s\"." % node.name)
    return
  if node.suspect:
    log.debug("Skipping suspected node \"%s\"." % node.name)

  log.info("Updating node \"%s\"." % (node.name))

  # Update amount of free space.
  x = os.statvfs(node.root)
  avail_gb = float(x.f_bavail) * x.f_bsize * 9.31323e-10
  di.StorageNode.update(avail_gb=avail_gb,
                        avail_gb_last_checked=datetime.datetime.now()).where(
     di.StorageNode.id == node.id).execute()
  log.info("Node \"%s\" has %.2f GB available." % (node.name, avail_gb))

  # Check for file integrety.
  for fcopy in di.ArchiveFileCopy.select().where(
                 di.ArchiveFileCopy.node == node,
                 di.ArchiveFileCopy.has_file == 'M').limit(25):
    fullpath = "%s/%s/%s" % (node.root, fcopy.file.acq.name, fcopy.file.name)
    log.info("Checking file \"%s\" on node \"%s\"." % (fullpath, node.name))
    if os.path.exists(fullpath):
      if di.md5sum_file(fullpath) == fcopy.file.md5sum:
        log.info("File is A-OK!")
        di.ArchiveFileCopy.update(has_file = 'Y').where(
           di.ArchiveFileCopy.id == fcopy.id).execute()
      else:
        log.error("File is corrupted!")
        di.ArchiveFileCopy.update(has_file='X').where(
           di.ArchiveFileCopy.id == fcopy.id).execute()
    else:
      log.error("File does not exist!")
      fcopy.has_file == 'N'
      di.ArchiveFileCopy.update(has_file = 'N').where(
         di.ArchiveFileCopy.id == fcopy.id).execute()

  ## Delete files.

  # If we are below the minimum available size, we should consider all files
  # not explicitly wanted (wants_file != 'Y') as candidates for deletion,
  # otherwise only those explicitly marked (wants_file == 'N')
  # Also do not clean on archive type nodes.
  if avail_gb < node.min_avail_gb and node.storage_type != 'A':
    log.info("Hit minimum available space on %s -- considering all unwanted " \
             "files for deletion!" % (node.name))
    dfclause = di.ArchiveFileCopy.wants_file != 'Y'
  else:
    dfclause = di.ArchiveFileCopy.wants_file == 'N'

  # Search db for candidates on this node to delete.
  del_files = di.ArchiveFileCopy.select() \
                                .where(dfclause,
                                       di.ArchiveFileCopy.node == node,
                                       di.ArchiveFileCopy.has_file == 'Y')

  # Process candidates for deletion
  del_count = 0  # Counter for no. of deletions (limits no. per node update)
  for fcopy in del_files.order_by(di.ArchiveFileCopy.id):

    # Limit number of deletions to 100 per main loop iteration.
    if del_count >= 100:
      break

    # Get all the *other* copies.
    other_copies = fcopy.file.copies.where(di.ArchiveFileCopy.id != fcopy.id)

    # Get the number of copies on archive nodes
    ncopies = other_copies.join(di.StorageNode) \
                          .where(di.StorageNode.storage_type == 'A').count()

    shortname = "%s/%s" % (fcopy.file.acq.name, fcopy.file.name)
    fullpath = "%s/%s/%s" % (node.root, fcopy.file.acq.name, fcopy.file.name)

    # If at least two other copies we can delete the file.
    if ncopies >= 2:

      # Use transaction such that errors thrown in the os.remove do not leave
      # the database inconsistent.
      with di.database_proxy.transaction():
        os.remove(fullpath)  # Remove the actual file

        fcopy.has_file = 'N'
        fcopy.wants_file = 'N'  # Set in case it was 'M' before
        fcopy.save()  # Update the FileCopy in the database
        
        log.info("Removed file copy: %s" % shortname)

      del_count += 1

    else:
      log.info("Too few backups to delete %s" % shortname)


  # Check for copy requests (only if this node has not hit the maximum size).
  current_size_gb = 0.0  # Set to zero for the moment. This should be replaced
                         # with the actual archive size at somepoint.

  if current_size_gb < node.max_total_gb or node.max_total_gb < 0.0:
    start_time = time.time()
    for req in di.ArchiveFileCopyRequest.select().where(
                  di.ArchiveFileCopyRequest.completed == False).where(
                  di.ArchiveFileCopyRequest.cancelled == False).where(
                  di.ArchiveFileCopyRequest.group_to == node.group):

      # Only proceed if the source file actually exists (and is not corrupted).
      try:
        di.ArchiveFileCopy.get(di.ArchiveFileCopy.file == req.file,
                               di.ArchiveFileCopy.node == req.node_from,
                               di.ArchiveFileCopy.has_file == 'Y')
      except pw.DoesNotExist:
        log.error("Skipping request for %s/%s since it is not available on "
                  "node \"%s\". [file_id=%i]" % (req.file.acq.name, req.file.name,
                                    req.node_from.name, req.file.id))
        continue

      # Only proceed if the destination file does not already exist.
      try:
        di.ArchiveFileCopy.get(di.ArchiveFileCopy.file == req.file,
                               di.ArchiveFileCopy.node == node,
                               di.ArchiveFileCopy.has_file == 'Y')
        log.info("Skipping request for %s/%s since it already exists on " \
                 "this node (\"%s\"), and updating DB to reflect this." % \
                 (req.file.acq.name, req.file.name, node.name))
        di.ArchiveFileCopyRequest.update(completed=True).where(
                       di.ArchiveFileCopyRequest.file == req.file).where(
                                    di.ArchiveFileCopyRequest.group_to ==
                                    node.group).execute()
        continue
      except pw.DoesNotExist:
        pass

      # Check that there is enough space available.
      if avail_gb * 2**30.0 < 2.0 * req.file.size_b:
        log.warning("Node \"%s\" is full: not adding datafile \"%s/%s\"." % \
                    (node.name, req.file.acq.name, req.file.name))
        continue

      # Constuct the origin and destination paths.
      from_path = "%s/%s/%s" % (req.node_from.root, req.file.acq.name, 
                                req.file.name)
      if req.node_from.host != node.host:
        from_path = "%s@%s:%s" % (req.node_from.username, 
                                  req.node_from.address, from_path)

      to_path = "%s/%s/" % (node.root, req.file.acq.name)
      if not os.path.isdir(to_path):
        log.info("Creating directory \"%s\"." % to_path)
        os.mkdir(to_path)

      # Giddy up!
      log.info("Rsyncing file \"%s\"." % req.file.name)
      st = time.time()
      if req.node_from.host != node.host:
        ret = os.system("rsync -z%s --rsync-path=\"ionice -c2 -n2 rsync\" "\
                        "rsync -e \"ssh -q\" %s %s" % \
                        (RSYNC_FLAG, from_path, to_path))
      else:
        ret = os.system("rsync -%s %s %s" % (RSYNC_FLAG, from_path, to_path))
      if ret:
        # If the copy didn't work, then the remote file may be corrupted.
        log.error("Rsync failed. Marking source file suspect.")
        di.ArchiveFileCopy.update(has_file = 'M').where(
           di.ArchiveFileCopy.file == req.file).execute()
        continue
      et = time.time()

      # Check integrety.
      md5sum = di.md5sum_file("%s/%s" % (to_path, req.file.name))
      if md5sum == req.file.md5sum:
        size_mb = req.file.size_b / 2**20
        trans_time = et - st
        rate = size_mb / trans_time
        log.info("Pull complete (md5sum correct). Transferred %.1f MB in %i " \
                 "seconds [%.1f MB/s]" % (size_mb, int(trans_time), rate))

        # Update the FileCopy (if exists), or insert a new FileCopy
        try:
<<<<<<< HEAD
          fcopy = di.ArchiveFileCopy.select() \
                                    .where(di.ArchiveFileCopy.file == req.file,
                                           di.ArchiveFileCopy.node == node) \
                                    .get()
=======
          fcopy = di.ArchiveFileCopy\
                    .select()\
                    .where(di.ArchiveFileCopy.file == req.file,
                           di.ArchiveFileCopy.node == node)\
                    .get()
>>>>>>> b45eb0a9
          fcopy.has_file = 'Y'
          fcopy.wants_file = 'Y'
          fcopy.save()

        except pw.DoesNotExist:
          di.ArchiveFileCopy.insert(file=req.file, node=node, has_file='Y',
                                    wants_file='Y').execute()

        # Mark any FileCopyRequest for this file as completed
        di.ArchiveFileCopyRequest.update(completed=True).where(
           di.ArchiveFileCopyRequest.file == req.file).where(
           di.ArchiveFileCopyRequest.group_to == node.group).execute()
      else:
        log.error("Error with md5sum check: %s on node \"%s\", but %s on " \
                  "this node, \"%s\"." % (req.file.md5sum, req.node_from.name,
                  md5sum, node.name))
        log.error("Removing file \"%s/%s\"." % (to_path, req.file.name))
        try:
          os.remove("%s/%s" % (to_path, req.file.name))
        except:
          log.error("Could not remove file.")
        continue

        # Since the md5sum failed, the remote file may be corrupted.
        di.ArchiveFileCopy.update(has_file = 'M').where(
           di.ArchiveFileCopy.file == req.file).execute()

      if time.time() - start_time > max_time_per_node_operation:
        break  # Don't hog all the time.
                               



# Watchdog stuff
# ==============

class register(FileSystemEventHandler):
  def __init__(self, node):
    log.info("Registering node \"%s\" for auto_import watchdog." % (node.name))
    self.node = node
    self.root = node.root
    if self.root[-1] == "/":
      self.root = self.root[0:-1]
    super(register, self).__init__()

  def on_modified(self, event):
    # Figure out the parts; it should be ROOT/ACQ_NAME/FILE_NAME
    subpath = event.src_path.replace(self.root + "/", "").split("/")
    if len(subpath) == 2:
      import_file(self.node, self.root, subpath[0], subpath[1])
    return

  def on_moved(self, event):
    # Figure out the parts; it should be ROOT/ACQ_NAME/FILE_NAME
    subpath = event.dest_path.replace(self.root + "/", "").split("/")
    if len(subpath) == 2:
      import_file(self.node, self.root, subpath[0], subpath[1])
    return

  def on_deleted(self, event):
    # For lockfiles: ensure that the file that was locked is added: it is
    # possible that the watchdog notices that a file has been closed before the
    # lockfile is deleted.
    subpath = event.src_path.replace(self.root + "/", "").split("/")
    if len(subpath) == 2:
      if subpath[1][0] == "." and subpath[1][-5:] == ".lock":
        subpath[1] = subpath[1][1:-5]
        import_file(self.node, self.root, subpath[0], subpath[1])





# Main Street
# ===========

if __name__ == "__main__":
  # We need write access to the DB.
  di.connect_database(read_write=True)

  # Get the nodes mounted on this host.
  host = socket.gethostname().split(".")[0]

  node_list = []
  for node in di.StorageNode.select().where(di.StorageNode.host == host).where(
                                            di.StorageNode.mounted):
    node_list.append(node)
  if not len(node_list):
    raise Exception("No nodes on this host (\"%s\") registered in the DB!" % 
                    host)

  # If any node has auto_import set, look for new files and add them to the
  # DB. Then set up a watchdog for it.
  obs_list = []
  for node in node_list:
    if node.auto_import:
      log.info("Crawling base directory \"%s\" for new files." % node.root)
      for acq_name, d, f_list in os.walk(node.root):
#if re.search('\_raw$', acq_name):
#          log.info("Skipping blacklisted acq: %s" % acq_name)
#          continue

        for file_name in sorted(f_list):
          import_file(node, node.root, os.path.basename(acq_name), file_name)
      # If it is an NFS mount, then the default Observer() doesn't work.
      # Determine this by seeing if the node name is the same as the node host:
      # not failsafe, but it will do for now.
      if node.host == node.name:
        obs_list.append(Observer())
      else:
        obs_list.append(PollingObserver(timeout=30))
      obs_list[-1].schedule(register(node), node.root, recursive = True)
    else:
      obs_list.append(None)

  # Caveat canem!
  for obs in obs_list:
    if obs:
      obs.start()

  try:
    while True:
      loop_start = time.time()
      for node in di.StorageNode.select().where(di.StorageNode.host == host):
        update_node(node)
      loop_end = time.time()
      loop_time = loop_end - loop_start
      log.info("Main loop execution was %d sec." % loop_time)
      remaining = min_loop_time - loop_time
      if remaining > 1:
        time.sleep(remaining)
  except KeyboardInterrupt:
    for obs in obs_list:
      if obs:
        obs.stop()

for obs in obs_list:
  if obs:
    obs.join()<|MERGE_RESOLUTION|>--- conflicted
+++ resolved
@@ -608,18 +608,11 @@
 
         # Update the FileCopy (if exists), or insert a new FileCopy
         try:
-<<<<<<< HEAD
-          fcopy = di.ArchiveFileCopy.select() \
-                                    .where(di.ArchiveFileCopy.file == req.file,
-                                           di.ArchiveFileCopy.node == node) \
-                                    .get()
-=======
           fcopy = di.ArchiveFileCopy\
                     .select()\
                     .where(di.ArchiveFileCopy.file == req.file,
                            di.ArchiveFileCopy.node == node)\
                     .get()
->>>>>>> b45eb0a9
           fcopy.has_file = 'Y'
           fcopy.wants_file = 'Y'
           fcopy.save()
