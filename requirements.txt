<<<<<<< HEAD
peewee ~= 2.7.0
=======
peewee ~= 2.7
>>>>>>> 5898479f
Click >= 6.0
globre
watchdog
tabulate<|MERGE_RESOLUTION|>--- conflicted
+++ resolved
@@ -1,8 +1,4 @@
-<<<<<<< HEAD
-peewee ~= 2.7.0
-=======
 peewee ~= 2.7
->>>>>>> 5898479f
 Click >= 6.0
 globre
 watchdog
